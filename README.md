# SIMDMath.jl

[![Build Status](https://github.com/heltonmc/SIMDMath.jl/actions/workflows/CI.yml/badge.svg?branch=main)](https://github.com/heltonmc/SIMDMath.jl/actions/workflows/CI.yml?query=branch%3Amain)
[![Coverage](https://codecov.io/gh/heltonmc/SIMDMath.jl/branch/main/graph/badge.svg)](https://codecov.io/gh/heltonmc/SIMDMath.jl)


A lightweight module for explicit vectorization of simple math functions. The focus is mainly on vectorizing polynomial evaluation in two main cases: (1) evaluating many different polynomials of similar length and (2) evaluating a single large polynomial. It is primary used for vectorizing Bessel function evaluation in [Bessels.jl](https://github.com/JuliaMath/Bessels.jl).

This module is for statically known functions where the coefficients are unrolled and the size of the tuples is known at compilation. For more advanced needs it will be better to use SIMD.jl or LoopVectorization.jl.
[SIMDPoly.jl](https://github.com/augustt198/SIMDPoly.jl) is a similar package utilizing SIMD.jl.

Experimental support for complex numbers is provided. This package requires at least Julia v1.8.

### Case 1: Evaluating many different polynomials.

In the evaluation of special functions, we often need to compute many polynomials at the same `x`. An example structure would look like...
```julia
const NT = 12
const P = (
           ntuple(n -> rand()*(-1)^n / n, NT),
           ntuple(n -> rand()*(-1)^n / n, NT),
           ntuple(n -> rand()*(-1)^n / n, NT),
           ntuple(n -> rand()*(-1)^n / n, NT)
       )

function test(x)
           x2 = x * x
           x3 = x2 * x

           p1 = evalpoly(x3, P[1])
           p2 = evalpoly(x3, P[2])
           p3 = evalpoly(x3, P[3])
           p4 = evalpoly(x3, P[4])

           return muladd(x, -p2, p1), muladd(x2, p4, -p3)
       end
```
This structure is advantageous for vectorizing as `p1`, `p2`, `p3`, and `p4` are independent, require same number of evaluations, and coefficients are statically known.
However, we are relying on the auto-vectorizer to make sure this happens which is very fragile. In general, two polynomials might auto-vectorizer depending on how the values are used but is not reliable.
We can check that this function is not vectorizing (though it may on some architectures) by using `@code_llvm test(1.1)` and/or `@code_native(1.1)`.

Another way to test this is to benchmark this function and compare to the time to compute a single polynomial.
```julia
julia> @btime test(x) setup=(x=rand()*2)
  13.026 ns (0 allocations: 0 bytes)

julia> @btime evalpoly(x, P[1]) setup=(x=rand()*2)
  3.973 ns (0 allocations: 0 bytes)
```
In this case, `test` is almost 4x longer as all the polynomial evaluations are happening sequentially.

We can do much better by making sure these polynomials vectorize.
```julia
# using the same coefficients as above
julia> using SIMDMath

const pack_p = pack_poly(P)

@inline function test_simd(x)
       x2 = x * x
       x3 = x2 * x
<<<<<<< HEAD
       p = horner_simd(x3, pack_p)
       return muladd(x, -p.data[2].value, p.data[1].value), muladd(x2, p.data[4].value, -p.data[3].value)
=======
       p = horner_simd(x3, pack_horner(P))
       return muladd(x, -p[2].value, p[1].value), muladd(x2, p[4].value, -p[3].value)
>>>>>>> b49a4b0b
end

julia> @btime test_simd(x) setup=(x=rand()*2)
  4.440 ns (0 allocations: 0 bytes)
```

### Case 2: Evaluating a single polynomial.

In some cases, we are interested in improving the performance when evaluating a single polynomial of larger degree. Horner's scheme is latency bound and for large polynomials (N>10) this can become a large part of the total runtime. We can test the performance of using a straight Horner scheme using the Base library function `evalpoly` against the higher order Horner schemes.
```julia
let
    horner_times = []
    horner2_times = []
    horner4_times = []
    horner8_times = []
    horner16_times = []
    horner32_times = []

    for N in [4, 8, 12, 16, 32, 64, 128, 256, 512]
        poly = ntuple(n -> rand()*(-1)^n / n, N)
        poly_packed2 = pack_horner(poly, Val(2))
        poly_packed4 = pack_horner(poly, Val(4))
        poly_packed8 = pack_horner(poly, Val(8))
        poly_packed16 = pack_horner(poly, Val(16))
        poly_packed32 = pack_horner(poly, Val(32))


        t1 = @benchmark evalpoly(x, $poly) setup=(x=rand())
        t2 = @benchmark horner(x, $poly_packed2) setup=(x=rand())
        t3 = @benchmark horner(x, $poly_packed4) setup=(x=rand())
        t4 = @benchmark horner(x, $poly_packed8) setup=(x=rand())
        t5 = @benchmark horner(x, $poly_packed16) setup=(x=rand())
        t6 = @benchmark horner(x, $poly_packed32) setup=(x=rand())


        push!(horner_times,  round(minimum(t1).time, digits=3))
        push!(horner2_times,  round(minimum(t2).time, digits=3))
        push!(horner4_times,  round(minimum(t3).time, digits=3))
        push!(horner8_times,  round(minimum(t4).time, digits=3))
        push!(horner16_times,  round(minimum(t5).time, digits=3))
        push!(horner32_times,  round(minimum(t6).time, digits=3))
    end


    
    
    using Plots
    plot([4, 8, 12, 16, 32, 64, 128, 256, 512], horner_times ./ horner2_times, lw=1.5, label="2nd Order", xlabel="N degree polynomial", ylabel="Relative speedup to evalpoly", legend=:topleft)
    plot!([4, 8, 12, 16, 32, 64, 128, 256, 512], horner_times ./ horner4_times, lw=1.5, label="4th Order")
    plot!([4, 8, 12, 16, 32, 64, 128, 256, 512], horner_times ./ horner8_times, lw=1.5, label="8th Order")
    plot!([4, 8, 12, 16, 32, 64, 128, 256, 512], horner_times ./ horner16_times, lw=1.5, label="16th Order")
    plot!([4, 8, 12, 16, 32, 64, 128, 256, 512], horner_times ./ horner32_times, lw=1.5, label="32nd Order")

end
```

![Alt text](/assets/horner_benchmark.png "Horner Benchmark")

As mentioned, Horner's scheme requires sequential multiply-add instructions that can't be performed in parallel. One way (another way is Estrin's method which we won't discuss) to improve this structure is to break the polynomial down into even and odd polynomials (a second order Horner's scheme) or into larger powers of `x^4` or `x^8` (a fourth and eighth order Horner's scheme) which allow for computing many different polynomials of similar length simultaneously. In some regard, we are just rearranging the coefficients and using the same method as we did in the first case with some additional arithmetic at the end to add all the different polynomials together. This method should be considered a fastmath approach as it rearranges the floating point arithmetic.

The last fact is important because we are actually increasing the total amount of arithmetic operations needed but increasing by a large amount the number of operations that can happen in parallel. The increased operations make the advantages of this approach less straightforward than the first case which is always superior. The second and perhaps most important point is that floating point arithmetic is not associative so these approaches will give slightly different results as we are adding and multiplying in slightly differnet order.

Asymptotically, we can see that the method approaches a 2, 4, and 8x increase respecitively for large degrees, however, for smaller degrees the advanges are more complex. Therefore, it is encouraged to test the performance for individual cases. Of course, this depends on statically knowing the polynomial size during compilation which allows for packing the coefficients in the most efficient way.

Which order of Horner's method to use will depend on the degree polynomial we want to evaluate. A second order scheme is the fastest for degrees N < 12 and is faster than the standard `evalpoly` even for small degrees N < 4. For 12 < N < 30, a 4th or even 8th degree polynomial will be preferred while a 16th and 32nd order scheme will be preferred for very large polynomials N > 75. The above benchmark should be run on the desired computer and measured for the static degree to see the fastest approach.

### Case 3: Evaluating a polynomial in Chebyshev basis.

Similar to the first case evaluating many different polynomials this is also important when using a Chebyshev basis particularly in 2D problems. A simple comparison is the following...

```julia
# define scalar version
function clenshaw_chebyshev(x, c)
    x2 = 2x
    c0 = c[end-1]
    c1 = c[end]
    for i in length(c)-2:-1:1
        c0, c1 = c[i] - c1, c0 + c1 * x2
    end
    return c0 + c1 * x
end

# scalar version evaluating single polynomial
julia> @benchmark clenshaw_chebyshev(x, (1.2, 1.2, 1.3, 1.5, 1.6, 1.8, 1.9, 2.1, 2.2, 2.3, 2.5, 1.3, 1.5, 1.6, 1.8, 1.9, 2.1, 2.2)) setup=(x=rand())
BenchmarkTools.Trial: 10000 samples with 1000 evaluations.
 Range (min … max):  7.041 ns … 24.583 ns  ┊ GC (min … max): 0.00% … 0.00%
 Time  (median):     7.166 ns              ┊ GC (median):    0.00%
 Time  (mean ± σ):   7.173 ns ±  0.384 ns  ┊ GC (mean ± σ):  0.00% ± 0.00%

                         ▂          █                         
  ▂▁▁▁▁▁▁▁▁▁▁▂▁▁▁▁▁▁▁▁▁▁▁█▁▁▁▁▁▁▁▁▁▁█▁▁▁▁▁▁▁▁▁▁▁▃▁▁▁▁▁▁▁▁▁▁▃ ▂
  7.04 ns        Histogram: frequency by time        7.25 ns <

 Memory estimate: 0 bytes, allocs estimate: 0.

# SIMD version evaluating two polynomials...
julia> const P2 =  SIMDMath.pack_horner(((1.2, 1.2, 1.3, 1.5, 1.6, 1.8, 1.9, 2.1, 2.2, 2.3, 2.5, 1.3, 1.5, 1.6, 1.8, 1.9, 2.1, 2.2), (2.4, 1.3, 1.5, 1.6, 1.8, 1.9, 2.1, 2.2, 2.1, 2.6, 2.1, 2.2, 2.3, 2.4, 2.5, 2.6, 2.7, 2.8)))
((VecElement{Float64}(1.2), VecElement{Float64}(2.4)), (VecElement{Float64}(1.2), VecElement{Float64}(1.3)), (VecElement{Float64}(1.3), VecElement{Float64}(1.5)), (VecElement{Float64}(1.5), VecElement{Float64}(1.6)), (VecElement{Float64}(1.6), VecElement{Float64}(1.8)), (VecElement{Float64}(1.8), VecElement{Float64}(1.9)), (VecElement{Float64}(1.9), VecElement{Float64}(2.1)), (VecElement{Float64}(2.1), VecElement{Float64}(2.2)), (VecElement{Float64}(2.2), VecElement{Float64}(2.1)), (VecElement{Float64}(2.3), VecElement{Float64}(2.6)), (VecElement{Float64}(2.5), VecElement{Float64}(2.1)), (VecElement{Float64}(1.3), VecElement{Float64}(2.2)), (VecElement{Float64}(1.5), VecElement{Float64}(2.3)), (VecElement{Float64}(1.6), VecElement{Float64}(2.4)), (VecElement{Float64}(1.8), VecElement{Float64}(2.5)), (VecElement{Float64}(1.9), VecElement{Float64}(2.6)), (VecElement{Float64}(2.1), VecElement{Float64}(2.7)), (VecElement{Float64}(2.2), VecElement{Float64}(2.8)))

julia> @benchmark SIMDMath.clenshaw_simd(x, P2) setup=(x=rand())
BenchmarkTools.Trial: 10000 samples with 1000 evaluations.
 Range (min … max):  4.291 ns … 24.000 ns  ┊ GC (min … max): 0.00% … 0.00%
 Time  (median):     4.416 ns              ┊ GC (median):    0.00%
 Time  (mean ± σ):   4.415 ns ±  0.368 ns  ┊ GC (mean ± σ):  0.00% ± 0.00%

             ▂           █          █           ▃          ▂ ▂
  ▅▁▁▁▁▁▁▁▁▁▁█▁▁▁▁▁▁▁▁▁▁▁█▁▁▁▁▁▁▁▁▁▁█▁▁▁▁▁▁▁▁▁▁▁█▁▁▁▁▁▁▁▁▁▁█ █
  4.29 ns      Histogram: log(frequency) by time      4.5 ns <

 Memory estimate: 0 bytes, allocs estimate: 0.
 ```

 Computing two Chebyshev polynomials is actually faster than the single polynomial case. The coefficients are packed more efficiently and the operations are not done in the same order. This leads to a speed up, however, because of the non-associativity of floating point arithmetic they will slightly differ. One is not neccessarily more accurate and should be tested for your use case.
 <|MERGE_RESOLUTION|>--- conflicted
+++ resolved
@@ -59,13 +59,8 @@
 @inline function test_simd(x)
        x2 = x * x
        x3 = x2 * x
-<<<<<<< HEAD
        p = horner_simd(x3, pack_p)
        return muladd(x, -p.data[2].value, p.data[1].value), muladd(x2, p.data[4].value, -p.data[3].value)
-=======
-       p = horner_simd(x3, pack_horner(P))
-       return muladd(x, -p[2].value, p[1].value), muladd(x2, p[4].value, -p[3].value)
->>>>>>> b49a4b0b
 end
 
 julia> @btime test_simd(x) setup=(x=rand()*2)
